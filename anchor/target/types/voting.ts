--- conflicted
+++ resolved
@@ -326,7 +326,6 @@
             "type": "u64"
           },
           {
-<<<<<<< HEAD
             "name": "totalVotes",
             "type": "u64"
           }
@@ -349,10 +348,6 @@
           {
             "name": "hasVoted",
             "type": "bool"
-=======
-            "name": "candidateCount",
-            "type": "u64"
->>>>>>> 33050555
           }
         ]
       }
