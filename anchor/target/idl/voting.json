{
  "address": "BkhaGBLsZqAd3GwdKJoaY5v8xq843kAVkr2gfymExzYR",
  "metadata": {
    "name": "voting",
    "version": "0.1.0",
    "spec": "0.1.0",
    "description": "Created with Anchor"
  },
  "instructions": [
    {
      "name": "initialize_candidate",
      "discriminator": [
        210,
        107,
        118,
        204,
        255,
        97,
        112,
        26
      ],
      "accounts": [
        {
          "name": "signer",
          "writable": true,
          "signer": true
        },
        {
          "name": "poll",
          "writable": true,
          "pda": {
            "seeds": [
              {
                "kind": "arg",
                "path": "poll_id"
              }
            ]
          }
        },
        {
          "name": "candidate",
          "writable": true,
          "pda": {
            "seeds": [
              {
                "kind": "arg",
                "path": "poll_id"
              },
              {
                "kind": "arg",
                "path": "candidate_name"
              }
            ]
          }
        },
        {
          "name": "system_program",
          "address": "11111111111111111111111111111111"
        }
      ],
      "args": [
        {
          "name": "candidate_name",
          "type": "string"
        },
        {
          "name": "_poll_id",
          "type": "u64"
        }
      ]
    },
    {
      "name": "initialize_poll",
      "discriminator": [
        193,
        22,
        99,
        197,
        18,
        33,
        115,
        117
      ],
      "accounts": [
        {
          "name": "signer",
          "writable": true,
          "signer": true
        },
        {
          "name": "poll",
          "writable": true,
          "pda": {
            "seeds": [
              {
                "kind": "arg",
                "path": "poll_id"
              }
            ]
          }
        },
        {
          "name": "system_program",
          "address": "11111111111111111111111111111111"
        }
      ],
      "args": [
        {
          "name": "poll_id",
          "type": "u64"
        },
        {
          "name": "description",
          "type": "string"
        },
        {
          "name": "poll_start",
          "type": "u64"
        },
        {
          "name": "poll_end",
          "type": "u64"
        }
      ]
    },
    {
      "name": "vote",
      "discriminator": [
        227,
        110,
        155,
        23,
        136,
        126,
        172,
        25
      ],
      "accounts": [
        {
          "name": "signer",
          "writable": true,
          "signer": true
        },
        {
          "name": "poll",
          "pda": {
            "seeds": [
              {
                "kind": "arg",
                "path": "poll_id"
              }
            ]
          }
        },
        {
          "name": "candidate",
          "writable": true,
          "pda": {
            "seeds": [
              {
                "kind": "arg",
                "path": "poll_id"
              },
              {
                "kind": "arg",
                "path": "candidate_name"
              }
            ]
          }
        },
        {
          "name": "system_program",
          "address": "11111111111111111111111111111111"
        }
      ],
      "args": [
        {
          "name": "_candidate_name",
          "type": "string"
        },
        {
          "name": "_poll_id",
          "type": "u64"
        }
      ]
    }
  ],
  "accounts": [
    {
      "name": "Candidate",
      "discriminator": [
        86,
        69,
        250,
        96,
        193,
        10,
        222,
        123
      ]
    },
    {
      "name": "Poll",
      "discriminator": [
        110,
        234,
        167,
        188,
        231,
        136,
        153,
        111
      ]
    }
  ],
  "errors": [
    {
      "code": 6000,
<<<<<<< HEAD
      "name": "PollEndShouldBeInFuture",
      "msg": "Poll end time should be in the future"
    },
    {
      "code": 6001,
      "name": "PollEndBeforeStart",
      "msg": "Poll end time should be after poll start time"
    },
    {
      "code": 6002,
      "name": "InvalidPollTimestamp",
      "msg": "Poll start or end timestamp is out of allowed bounds"
=======
      "name": "PollNotStarted",
      "msg": "The poll has not started yet"
    },
    {
      "code": 6001,
      "name": "PollEnded",
      "msg": "The poll has already ended"
>>>>>>> da4550a0
    }
  ],
  "types": [
    {
      "name": "Candidate",
      "type": {
        "kind": "struct",
        "fields": [
          {
            "name": "candidate_name",
            "type": "string"
          },
          {
            "name": "candidate_votes",
            "type": "u64"
          }
        ]
      }
    },
    {
      "name": "Poll",
      "type": {
        "kind": "struct",
        "fields": [
          {
            "name": "poll_id",
            "type": "u64"
          },
          {
            "name": "description",
            "type": "string"
          },
          {
            "name": "poll_start",
            "type": "u64"
          },
          {
            "name": "poll_end",
            "type": "u64"
          },
          {
            "name": "candidate_amount",
            "type": "u64"
          },
          {
            "name": "candidate_count",
            "type": "u64"
          }
        ]
      }
    }
  ]
}<|MERGE_RESOLUTION|>--- conflicted
+++ resolved
@@ -216,7 +216,6 @@
   "errors": [
     {
       "code": 6000,
-<<<<<<< HEAD
       "name": "PollEndShouldBeInFuture",
       "msg": "Poll end time should be in the future"
     },
@@ -229,7 +228,6 @@
       "code": 6002,
       "name": "InvalidPollTimestamp",
       "msg": "Poll start or end timestamp is out of allowed bounds"
-=======
       "name": "PollNotStarted",
       "msg": "The poll has not started yet"
     },
@@ -237,7 +235,6 @@
       "code": 6001,
       "name": "PollEnded",
       "msg": "The poll has already ended"
->>>>>>> da4550a0
     }
   ],
   "types": [
