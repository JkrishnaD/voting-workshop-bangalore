--- conflicted
+++ resolved
@@ -95,7 +95,6 @@
 
         // Update vote counts
         let candidate = &mut ctx.accounts.candidate;
-<<<<<<< HEAD
         let voter_record = &mut ctx.accounts.voter_record;
 
         if voter_record.has_voted {
@@ -107,20 +106,7 @@
       voter_record.has_voted = true;
   
       candidate.candidate_votes += 1;
-        
-=======
-        candidate.candidate_votes += 1;
-        
-        let poll = &mut ctx.accounts.poll;
-        poll.total_votes += 1;
-
-        // Record the vote to prevent double voting
-        let voter_record = &mut ctx.accounts.voter_record;
-        voter_record.voted = true;
-        voter_record.poll = poll_key;
-
-        // Log the voting results
->>>>>>> e7e30657
+
         msg!("Voted for candidate: {}", candidate.candidate_name);
         msg!("Candidate Votes: {}", candidate.candidate_votes);
         msg!("Total Votes in Poll: {}", poll.total_votes);
@@ -233,16 +219,19 @@
     pub poll_start: u64,
     pub poll_end: u64,
     pub candidate_amount: u64,
-<<<<<<< HEAD
-=======
     pub total_votes: u64,
->>>>>>> e7e30657
 }
 
 #[account]
 #[derive(InitSpace)]
 pub struct VoterRecord {
-<<<<<<< HEAD
+    pub voted: bool,
+    pub poll: Pubkey,
+}
+
+#[account]
+#[derive(InitSpace)]
+pub struct VoterRecord {
     pub voter: Pubkey,
     pub poll_id: u64,
     pub has_voted: bool,
@@ -252,8 +241,4 @@
 pub enum Error {
     #[msg("Voter has already cast a vote in this poll")]
     AlreadyVoted,
-=======
-    pub voted: bool,
-    pub poll: Pubkey,
->>>>>>> e7e30657
 }