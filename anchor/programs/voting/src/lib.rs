--- conflicted
+++ resolved
@@ -39,7 +39,6 @@
 
     pub fn vote(ctx: Context<Vote>, _candidate_name: String, _poll_id: u64) -> Result<()> {
         let candidate = &mut ctx.accounts.candidate;
-<<<<<<< HEAD
         let voter_record = &mut ctx.accounts.voter_record;
 
         if voter_record.has_voted {
@@ -51,10 +50,6 @@
       voter_record.has_voted = true;
   
       candidate.candidate_votes += 1;
-=======
-        candidate.candidate_votes += 1;
->>>>>>> 30385ae5
-
         msg!("Voted for candidate: {}", candidate.candidate_name);
         msg!("Votes: {}", candidate.candidate_votes);
         Ok(())
@@ -151,7 +146,6 @@
     pub poll_start: u64,
     pub poll_end: u64,
     pub candidate_amount: u64,
-<<<<<<< HEAD
     pub total_votes: u64,
 }
 
@@ -174,6 +168,4 @@
 pub enum Error {
     #[msg("Voter has already cast a vote in this poll")]
     AlreadyVoted,
-=======
->>>>>>> 30385ae5
 }